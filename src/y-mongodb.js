--- conflicted
+++ resolved
@@ -17,16 +17,8 @@
 	 * @param {number} [opts.flushSize] The number of stored transactions needed until
 	 * they are merged automatically into one Mongodb document. Default: 400
 	 */
-<<<<<<< HEAD
 	constructor(location, opts = {}) {
 		const { collectionName = 'yjs-writings', multipleCollections = false, flushSize = 400 } = opts;
-
-=======
-	constructor(
-		location,
-		{ collectionName = 'yjs-writings', multipleCollections = false, flushSize = 400 } = {},
-	) {
->>>>>>> a6763469
 		if (typeof collectionName !== 'string' || !collectionName) {
 			throw new Error(
 				'Constructor option "collectionName" is not a valid string. Either dont use this option (default is "yjs-writings") or use a valid string! Take a look into the Readme for more information: https://github.com/MaxNoetzold/y-mongodb-provider#persistence--mongodbpersistenceconnectionlink-string-options-object',

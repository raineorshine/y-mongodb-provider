--- conflicted
+++ resolved
@@ -14,17 +14,10 @@
 	/**
 	 * Create a MongoAdapter instance.
 	 * @param {string} location
-<<<<<<< HEAD
 	 * @param {object} opts
 	 * @param {string} opts.collection Name of the collection where all documents are stored.
 	 * @param {boolean} opts.multipleCollections When set to true, each document gets an own
 	 * collection (instead of all documents stored in the same one).
-=======
-	 * @param {object} [opts]
-	 * @param {string} [opts.collection] Name of the collection where all documents are stored.
-	 * @param {boolean} [opts.multipleCollections] When set to true, each document gets an own
-	 * collection (instead of all documnpm install mongodbents stored in the same one).
->>>>>>> a6763469
 	 * When set to true, the option $collection gets ignored.
 	 */
 	constructor(connectionString, { collection, multipleCollections }) {
@@ -116,20 +109,15 @@
 	 * @param {boolean} [opts.reverse]
 	 * @returns {Promise<Array<object>>}
 	 */
-<<<<<<< HEAD
-	readAsCursor(query, opts = {}) {
-		const { limit = 0, reverse = false } = opts;
-		let curs = this.db[this._getCollectionName(query)].findAsCursor(query);
-		if (reverse) curs = curs.sort({ clock: -1 });
-		if (limit) curs = curs.limit(limit);
-=======
-	readAsCursor(query, { limit = 0, reverse = false } = {}) {
-		const collection = this.db.collection(this._getCollectionName(query));
+  readAsCursor(query, opts = {}) {
+    const { limit = 0, reverse = false } = opts;
+    
+    const collection = this.db.collection(this._getCollectionName(query));
 
 		const sortQuery = reverse ? { clock: -1, part: 1 } : { clock: 1, part: 1 };
 		const curs = collection.find(query).sort(sortQuery).limit(limit);
->>>>>>> a6763469
-		return curs.toArray();
+    
+    return curs.toArray();
 	}
 
 	/**
